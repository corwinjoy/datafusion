--- conflicted
+++ resolved
@@ -95,15 +95,12 @@
             global,
             column_specific_options,
             key_value_metadata,
-<<<<<<< HEAD
             #[allow(unused)]
-=======
->>>>>>> f4d19903
             crypto,
         } = table_parquet_options;
 
         let mut builder = global.into_writer_properties_builder()?;
-        
+
         #[cfg(feature = "parquet_encryption")]
         if let Some(file_encryption_properties) = &crypto.file_encryption {
             builder = builder.with_file_encryption_properties(
@@ -601,16 +598,11 @@
             HashMap::from([(COL_NAME.into(), configured_col_props)])
         };
 
-<<<<<<< HEAD
         #[cfg(feature = "parquet_encryption")]
         let fep: Option<ConfigFileEncryptionProperties> =
             props.file_encryption_properties().map(|fe| fe.into());
         #[cfg(not(feature = "parquet_encryption"))]
         let fep: Option<ConfigFileEncryptionProperties> = None;
-=======
-        let fep: Option<ConfigFileEncryptionProperties> =
-            props.file_encryption_properties().map(|fe| fe.into());
->>>>>>> f4d19903
 
         #[allow(deprecated)] // max_statistics_size
         TableParquetOptions {
