# Licensed to the Apache Software Foundation (ASF) under one
# or more contributor license agreements.  See the NOTICE file
# distributed with this work for additional information
# regarding copyright ownership.  The ASF licenses this file
# to you under the Apache License, Version 2.0 (the
# "License"); you may not use this file except in compliance
# with the License.  You may obtain a copy of the License at
#
#   http://www.apache.org/licenses/LICENSE-2.0
#
# Unless required by applicable law or agreed to in writing,
# software distributed under the License is distributed on an
# "AS IS" BASIS, WITHOUT WARRANTIES OR CONDITIONS OF ANY
# KIND, either express or implied.  See the License for the
# specific language governing permissions and limitations
# under the License.

[workspace]
members = [
    "datafusion/common",
    "datafusion/common-runtime",
    "datafusion/catalog",
    "datafusion/catalog-listing",
    "datafusion/datasource",
    "datafusion/datasource-avro",
    "datafusion/datasource-csv",
    "datafusion/datasource-json",
    "datafusion/datasource-parquet",
    "datafusion/core",
    "datafusion/expr",
    "datafusion/expr-common",
    "datafusion/execution",
    "datafusion/ffi",
    "datafusion/functions",
    "datafusion/functions-aggregate",
    "datafusion/functions-aggregate-common",
    "datafusion/functions-table",
    "datafusion/functions-nested",
    "datafusion/functions-window",
    "datafusion/functions-window-common",
    "datafusion/optimizer",
    "datafusion/physical-expr",
    "datafusion/physical-expr-common",
    "datafusion/physical-optimizer",
    "datafusion/pruning",
    "datafusion/physical-plan",
    "datafusion/proto",
    "datafusion/proto/gen",
    "datafusion/proto-common",
    "datafusion/proto-common/gen",
    "datafusion/session",
    "datafusion/spark",
    "datafusion/sql",
    "datafusion/sqllogictest",
    "datafusion/substrait",
    "datafusion/wasmtest",
    "datafusion-cli",
    "datafusion-examples",
    "datafusion-examples/examples/ffi/ffi_example_table_provider",
    "datafusion-examples/examples/ffi/ffi_module_interface",
    "datafusion-examples/examples/ffi/ffi_module_loader",
    "test-utils",
    "benchmarks",
    "datafusion/macros",
    "datafusion/doc",
]
exclude = ["dev/depcheck"]
resolver = "2"

[workspace.package]
authors = ["Apache DataFusion <dev@datafusion.apache.org>"]
edition = "2021"
homepage = "https://datafusion.apache.org"
license = "Apache-2.0"
readme = "README.md"
repository = "https://github.com/apache/datafusion"
# Define Minimum Supported Rust Version (MSRV)
rust-version = "1.82.0"
# Define DataFusion version
version = "48.0.0"

[workspace.dependencies]
# We turn off default-features for some dependencies here so the workspaces which inherit them can
# selectively turn them on if needed, since we can override default-features = true (from false)
# for the inherited dependency but cannot do the reverse (override from true to false).
#
# See for more details: https://github.com/rust-lang/cargo/issues/11329
ahash = { version = "0.8", default-features = false, features = [
    "runtime-rng",
] }
apache-avro = { version = "0.17", default-features = false }
arrow = { version = "55.2.0", features = [
    "prettyprint",
    "chrono-tz",
] }
arrow-buffer = { version = "55.2.0", default-features = false }
arrow-flight = { version = "55.2.0", features = [
    "flight-sql-experimental",
] }
arrow-ipc = { version = "55.2.0", default-features = false, features = [
    "lz4",
    "zstd",
] }
arrow-ord = { version = "55.2.0", default-features = false }
arrow-schema = { version = "55.2.0", default-features = false }
async-trait = "0.1.88"
bigdecimal = "0.4.8"
bytes = "1.10"
chrono = { version = "0.4.41", default-features = false }
criterion = "0.5.1"
ctor = "0.4.0"
dashmap = "6.0.1"
datafusion = { path = "datafusion/core", version = "48.0.0", default-features = false }
datafusion-catalog = { path = "datafusion/catalog", version = "48.0.0" }
datafusion-catalog-listing = { path = "datafusion/catalog-listing", version = "48.0.0" }
datafusion-common = { path = "datafusion/common", version = "48.0.0", default-features = false }
datafusion-common-runtime = { path = "datafusion/common-runtime", version = "48.0.0" }
datafusion-datasource = { path = "datafusion/datasource", version = "48.0.0", default-features = false }
datafusion-datasource-avro = { path = "datafusion/datasource-avro", version = "48.0.0", default-features = false }
datafusion-datasource-csv = { path = "datafusion/datasource-csv", version = "48.0.0", default-features = false }
datafusion-datasource-json = { path = "datafusion/datasource-json", version = "48.0.0", default-features = false }
datafusion-datasource-parquet = { path = "datafusion/datasource-parquet", version = "48.0.0", default-features = false }
datafusion-doc = { path = "datafusion/doc", version = "48.0.0" }
datafusion-execution = { path = "datafusion/execution", version = "48.0.0" }
datafusion-expr = { path = "datafusion/expr", version = "48.0.0" }
datafusion-expr-common = { path = "datafusion/expr-common", version = "48.0.0" }
datafusion-ffi = { path = "datafusion/ffi", version = "48.0.0" }
datafusion-functions = { path = "datafusion/functions", version = "48.0.0" }
datafusion-functions-aggregate = { path = "datafusion/functions-aggregate", version = "48.0.0" }
datafusion-functions-aggregate-common = { path = "datafusion/functions-aggregate-common", version = "48.0.0" }
datafusion-functions-nested = { path = "datafusion/functions-nested", version = "48.0.0" }
datafusion-functions-table = { path = "datafusion/functions-table", version = "48.0.0" }
datafusion-functions-window = { path = "datafusion/functions-window", version = "48.0.0" }
datafusion-functions-window-common = { path = "datafusion/functions-window-common", version = "48.0.0" }
datafusion-macros = { path = "datafusion/macros", version = "48.0.0" }
datafusion-optimizer = { path = "datafusion/optimizer", version = "48.0.0", default-features = false }
datafusion-physical-expr = { path = "datafusion/physical-expr", version = "48.0.0", default-features = false }
datafusion-physical-expr-common = { path = "datafusion/physical-expr-common", version = "48.0.0", default-features = false }
datafusion-physical-optimizer = { path = "datafusion/physical-optimizer", version = "48.0.0" }
datafusion-physical-plan = { path = "datafusion/physical-plan", version = "48.0.0" }
datafusion-proto = { path = "datafusion/proto", version = "48.0.0" }
datafusion-proto-common = { path = "datafusion/proto-common", version = "48.0.0" }
datafusion-pruning = { path = "datafusion/pruning", version = "48.0.0" }
datafusion-session = { path = "datafusion/session", version = "48.0.0" }
datafusion-spark = { path = "datafusion/spark", version = "48.0.0" }
datafusion-sql = { path = "datafusion/sql", version = "48.0.0" }
datafusion-substrait = { path = "datafusion/substrait", version = "48.0.0" }
doc-comment = "0.3"
env_logger = "0.11"
futures = "0.3"
half = { version = "2.6.0", default-features = false }
hashbrown = { version = "0.14.5", features = ["raw"] }
hex = { version = "0.4.3" }
indexmap = "2.10.0"
itertools = "0.14"
log = "^0.4"
object_store = { version = "0.12.2", default-features = false }
parking_lot = "0.12"
<<<<<<< HEAD
parquet = { version = "=55.0.0", default-features = false, features = [
=======
parquet = { version = "55.2.0", default-features = false, features = [
>>>>>>> 842aa894
    "arrow",
    "async",
    "object_store",
    "encryption",
] }
pbjson = { version = "0.7.0" }
pbjson-types = "0.7"
# Should match arrow-flight's version of prost.
insta = { version = "1.43.1", features = ["glob", "filters"] }
prost = "0.13.1"
rand = "0.9"
recursive = "0.1.1"
regex = "1.8"
rstest = "0.25.0"
serde_json = "1"
sqlparser = { version = "0.55.0", default-features = false, features = ["std", "visitor"] }
tempfile = "3"
tokio = { version = "1.45", features = ["macros", "rt", "sync"] }
url = "2.5.4"

[profile.release]
codegen-units = 1
lto = true
strip = true      # Eliminate debug information to minimize binary size

# the release profile takes a long time to build so we can use this profile during development to save time
# cargo build --profile release-nonlto
[profile.release-nonlto]
codegen-units = 16
debug-assertions = false
incremental = false
inherits = "release"
lto = false
opt-level = 3
overflow-checks = false
rpath = false
strip = false            # Retain debug info for flamegraphs

[profile.ci]
inherits = "dev"
incremental = false

# ci turns off debug info, etc. for dependencies to allow for smaller binaries making caching more effective
[profile.ci.package."*"]
debug = false
debug-assertions = false
strip = "debuginfo"
incremental = false

# release inherited profile keeping debug information and symbols
# for mem/cpu profiling
[profile.profiling]
inherits = "release"
debug = true
strip = false

[workspace.lints.clippy]
# Detects large stack-allocated futures that may cause stack overflow crashes (see threshold in clippy.toml)
large_futures = "warn"
used_underscore_binding = "warn"
or_fun_call = "warn"
unnecessary_lazy_evaluations = "warn"
uninlined_format_args = "warn"

[workspace.lints.rust]
unexpected_cfgs = { level = "warn", check-cfg = [
    'cfg(datafusion_coop, values("tokio", "tokio_fallback", "per_stream"))',
    "cfg(tarpaulin)",
    "cfg(tarpaulin_include)",
] }
unused_qualifications = "deny"<|MERGE_RESOLUTION|>--- conflicted
+++ resolved
@@ -156,11 +156,7 @@
 log = "^0.4"
 object_store = { version = "0.12.2", default-features = false }
 parking_lot = "0.12"
-<<<<<<< HEAD
-parquet = { version = "=55.0.0", default-features = false, features = [
-=======
 parquet = { version = "55.2.0", default-features = false, features = [
->>>>>>> 842aa894
     "arrow",
     "async",
     "object_store",
