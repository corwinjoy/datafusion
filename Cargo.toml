--- conflicted
+++ resolved
@@ -85,7 +85,6 @@
 ahash = { version = "0.8", default-features = false, features = [
     "runtime-rng",
 ] }
-<<<<<<< HEAD
 
 # Arrow
 # git = "https://github.com/rok/arrow-rs.git", branch = "encryption-basics"
@@ -110,23 +109,6 @@
 ] }
 
 async-trait = "0.1.73"
-=======
-apache-avro = { version = "0.17", default-features = false }
-arrow = { version = "54.2.1", features = [
-    "prettyprint",
-    "chrono-tz",
-] }
-arrow-buffer = { version = "54.1.0", default-features = false }
-arrow-flight = { version = "54.2.1", features = [
-    "flight-sql-experimental",
-] }
-arrow-ipc = { version = "54.2.0", default-features = false, features = [
-    "lz4",
-] }
-arrow-ord = { version = "54.1.0", default-features = false }
-arrow-schema = { version = "54.1.0", default-features = false }
-async-trait = "0.1.87"
->>>>>>> eb62e287
 bigdecimal = "0.4.7"
 bytes = "1.10"
 chrono = { version = "0.4.38", default-features = false }
@@ -174,15 +156,7 @@
 log = "^0.4"
 object_store = { version = "0.11.0", default-features = false }
 parking_lot = "0.12"
-<<<<<<< HEAD
-
-=======
-parquet = { version = "54.2.1", default-features = false, features = [
-    "arrow",
-    "async",
-    "object_store",
-] }
->>>>>>> eb62e287
+
 pbjson = { version = "0.7.0" }
 pbjson-types = "0.7"
 # Should match arrow-flight's version of prost.
